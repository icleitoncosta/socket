import { OFFICIAL_BIZ_WID, USER_JID_SUFFIX } from '../utils/Utils';

interface WapJidProps {
    type: number;
    user: any;
    device?: any;
    agent?: any;
    server?: any;
}

export class WapJid {
    public static JID = 0;
    public static JID_AD = 1;

    private _jid: WapJidProps;
    // private jid: WapJidProps;

    constructor(jid: WapJidProps) {
        // this._jid = jid;
        this._jid = jid;
    }

    static createAD(user: string, agent: number, device: number, ignoreServer = false) {
        return new WapJid({
            type: WapJid.JID_AD,
            user,
            device: device ?? 0,
            agent: agent ?? 0,
            ...(ignoreServer ? {} : { server: 's.whatsapp.net' }),
        });
    }

    static create(user: string, server?: string, device?) {
        return new WapJid({
            type: WapJid.JID,
            user,
            server,
            ...(device || device == 0 ? { device } : {}),
        });
    }

    toString() {
<<<<<<< HEAD
        if (this.jid.type === WapJid.JID_AD) {
            var { user, agent, device } = this.jid;
            let jid: string;
            if (!agent && !device) jid = `${user}@${USER_JID_SUFFIX}`;
            else if (agent && !device) jid = `${user}.${agent}@${USER_JID_SUFFIX}`;
            else if (!agent && device) jid = `${user}:${device}@${USER_JID_SUFFIX}`;
            else jid = `${user}.${agent}:${device}@${USER_JID_SUFFIX}`
            return jid;
        }
        this.jid.type;
        var { user, server } = this.jid;
        return null != user ? `${user}@${server}` : server;
=======
        if (this._jid.type === WapJid.JID_AD) {
            var { user: e, agent: t, device: r } = this._jid,
                n = USER_JID_SUFFIX;
            return 0 === t && 0 === r ? `${e}@${n}` : 0 !== t && 0 === r ? `${e}.${t}@${n}` : 0 === t && 0 !== r ? `${e}:${r}@${n}` : `${e}.${t}:${r}@${n}`;
        }
        this._jid.type;
        var { user: s, server: o } = this._jid;
        return null != s ? `${s}@${o}` : o;
>>>>>>> 5ff4e26d
    }

    getUser() {
        return this._jid.user;
    }

    getDevice() {
        return this._jid.device;
    }

    getAgent() {
        return this._jid.agent;
    }

    getInnerJid() {
        return this._jid;
    }
    isCompanion() {
        return null != this._jid.device && this._jid.device !== 0;
    }
    isUser() {
        return 's.whatsapp.net' === this._jid.server;
    }
    isBroadcast() {
        return 'broadcast' === this._jid.server;
    }
    getSignalAddress() {
<<<<<<< HEAD
        const e = this.jid.agent && this.jid.agent ? `_${this.jid.agent}` : '',
            t = this.jid.device && this.jid.device ? `:${this.jid.device}` : '';
        return [this.jid.user, e, t].join('');
=======
        const e = null != this._jid.agent && 0 !== this._jid.agent ? `_${this._jid.agent}` : '',
            t = null != this._jid.device && 0 !== this._jid.device ? `:${this._jid.device}` : '';
        return [this._jid.user, e, t].join('');
>>>>>>> 5ff4e26d
    }
    isOfficialBizAccount() {
        return this.toString() === OFFICIAL_BIZ_WID;
    }
    isGroup() {
        return 'g.us' === this._jid.server;
    }
    isGroupCall() {
        return 'call' === this._jid.server;
    }
    isServer() {
        return 'server' === this._jid.user && 'c.us' === this._jid.server;
    }
    isPSA() {
        return '0' === this._jid.user && 'c.us' === this._jid.server;
    }
    isStatusV3() {
        return 'status' === this._jid.user && 'broadcast' === this._jid.server;
    }
    toJSON() {
        return {
            type: 'wapJid',
            jid: this._jid,
        };
    }

    equals(jid: WapJid) {
        return jid instanceof WapJid && this.getUser() === jid.getUser();
    }

    static parse(data: any) {
        return new WapJid(data.jid);
    }
}

export const G_US = WapJid.create(null, 'g.us');
export const S_WHATSAPP_NET = WapJid.create(null, 's.whatsapp.net');<|MERGE_RESOLUTION|>--- conflicted
+++ resolved
@@ -40,20 +40,6 @@
     }
 
     toString() {
-<<<<<<< HEAD
-        if (this.jid.type === WapJid.JID_AD) {
-            var { user, agent, device } = this.jid;
-            let jid: string;
-            if (!agent && !device) jid = `${user}@${USER_JID_SUFFIX}`;
-            else if (agent && !device) jid = `${user}.${agent}@${USER_JID_SUFFIX}`;
-            else if (!agent && device) jid = `${user}:${device}@${USER_JID_SUFFIX}`;
-            else jid = `${user}.${agent}:${device}@${USER_JID_SUFFIX}`
-            return jid;
-        }
-        this.jid.type;
-        var { user, server } = this.jid;
-        return null != user ? `${user}@${server}` : server;
-=======
         if (this._jid.type === WapJid.JID_AD) {
             var { user: e, agent: t, device: r } = this._jid,
                 n = USER_JID_SUFFIX;
@@ -62,7 +48,6 @@
         this._jid.type;
         var { user: s, server: o } = this._jid;
         return null != s ? `${s}@${o}` : o;
->>>>>>> 5ff4e26d
     }
 
     getUser() {
@@ -90,15 +75,9 @@
         return 'broadcast' === this._jid.server;
     }
     getSignalAddress() {
-<<<<<<< HEAD
-        const e = this.jid.agent && this.jid.agent ? `_${this.jid.agent}` : '',
-            t = this.jid.device && this.jid.device ? `:${this.jid.device}` : '';
-        return [this.jid.user, e, t].join('');
-=======
         const e = null != this._jid.agent && 0 !== this._jid.agent ? `_${this._jid.agent}` : '',
             t = null != this._jid.device && 0 !== this._jid.device ? `:${this._jid.device}` : '';
         return [this._jid.user, e, t].join('');
->>>>>>> 5ff4e26d
     }
     isOfficialBizAccount() {
         return this.toString() === OFFICIAL_BIZ_WID;
